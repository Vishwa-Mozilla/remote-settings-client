/* This Source Code Form is subject to the terms of the Mozilla Public
 * License, v. 2.0. If a copy of the MPL was not distributed with this
 * file, You can obtain one at http://mozilla.org/MPL/2.0/. */
use {
    super::x509,
    super::{Collection, SignatureError, Verification},
    log::debug,
    ring::signature,
};

pub struct RingVerifier {}

impl RingVerifier {}

impl Verification for RingVerifier {
    fn verify(&self, collection: &Collection) -> Result<(), SignatureError> {
        debug!("Verifying using x509-parser and ring");

        // Get public key from certificate (PEM from `x5u` field).
        let pem_bytes = self.fetch_certificate_chain(&collection)?;

        let public_key_bytes = x509::extract_public_key(pem_bytes)?;
        let public_key = signature::UnparsedPublicKey::new(
            &signature::ECDSA_P384_SHA384_FIXED,
            &public_key_bytes,
        );

        let signature_bytes = self.decode_signature(&collection)?;

        let data_bytes = self.serialize_data(&collection)?;

        // Verify data against signature using public key
        match public_key.verify(&data_bytes, &signature_bytes) {
            Ok(_) => Ok(()),
            Err(err) => Err(SignatureError::VerificationError {
                name: err.to_string(),
            }),
        }
    }
<<<<<<< HEAD
}

#[cfg(feature = "ring_verifier")]
#[cfg(test)]
mod tests {
    use super::RingVerifier;
    use crate::{Collection, Record, Verification};
    use env_logger;
    use httpmock::Method::GET;
    use httpmock::{Mock, MockServer};
    use serde_json::json;
    use viaduct::set_backend;
    use viaduct_reqwest::ReqwestBackend;

    fn verify_signature(
        mock_server: &MockServer,
        collection: Collection,
        certificate: &str,
        should_fail: bool,
    ) {
        let ring_verifier = RingVerifier {};

        let mut get_pem_certificate = Mock::new()
            .expect_method(GET)
            .expect_path(
                "/chains/remote-settings.content-signature.mozilla.org-2020-09-04-17-16-15.chain",
            )
            .return_status(200)
            .return_header("Content-Type", "application/json")
            .return_body(certificate)
            .create_on(&mock_server);

        if should_fail {
            assert!(ring_verifier.verify(&collection).is_err())
        } else {
            match ring_verifier.verify(&collection) {
                Err(err) => {
                    println!("{:?}", err);
                    assert!(false)
                }
                Ok(_) => println!("success"),
            }
        }

        assert_eq!(1, get_pem_certificate.times_called());
        get_pem_certificate.delete();
    }

    fn init() {
        let _ = env_logger::builder().is_test(true).try_init();
        let _ = set_backend(&ReqwestBackend);
    }

    #[test]
    fn test_verify_signature() {
        init();

        let mock_server: MockServer = MockServer::start();

        const VALID_CERTIFICATE: &str = r#"-----BEGIN CERTIFICATE-----
MIIDBjCCAougAwIBAgIIFiJLFfdxFlYwCgYIKoZIzj0EAwMwgaMxCzAJBgNVBAYT
AlVTMRwwGgYDVQQKExNNb3ppbGxhIENvcnBvcmF0aW9uMS8wLQYDVQQLEyZNb3pp
bGxhIEFNTyBQcm9kdWN0aW9uIFNpZ25pbmcgU2VydmljZTFFMEMGA1UEAww8Q29u
dGVudCBTaWduaW5nIEludGVybWVkaWF0ZS9lbWFpbEFkZHJlc3M9Zm94c2VjQG1v
emlsbGEuY29tMB4XDTIwMDYxNjE3MTYxNVoXDTIwMDkwNDE3MTYxNVowgakxCzAJ
BgNVBAYTAlVTMRMwEQYDVQQIEwpDYWxpZm9ybmlhMRYwFAYDVQQHEw1Nb3VudGFp
biBWaWV3MRwwGgYDVQQKExNNb3ppbGxhIENvcnBvcmF0aW9uMRcwFQYDVQQLEw5D
bG91ZCBTZXJ2aWNlczE2MDQGA1UEAxMtcmVtb3RlLXNldHRpbmdzLmNvbnRlbnQt
c2lnbmF0dXJlLm1vemlsbGEub3JnMHYwEAYHKoZIzj0CAQYFK4EEACIDYgAEDmOX
N5IGlUqCvu6xkOKr020Eo3kY2uPdJO0ZihVUoglk1ktQPss184OajFOMKm/BJX4W
IsZUzQoRL8NgGfZDwBjT95Q87lhOWEWs5AU/nMXIYwDp7rpUPaUqw0QLMikdo4GD
MIGAMA4GA1UdDwEB/wQEAwIHgDATBgNVHSUEDDAKBggrBgEFBQcDAzAfBgNVHSME
GDAWgBSgHUoXT4zCKzVF8WPx2nBwp8744TA4BgNVHREEMTAvgi1yZW1vdGUtc2V0
dGluZ3MuY29udGVudC1zaWduYXR1cmUubW96aWxsYS5vcmcwCgYIKoZIzj0EAwMD
aQAwZgIxAJvyynyPqRmRMqf95FPH5xfcoT3jb/2LOkUifGDtjtZ338ScpT2glUK8
HszKVANqXQIxAIygMaeTiD9figEusmHMthBdFoIoHk31x4MHukAy+TWZ863X6/V2
6/ZrZMp6Wq/0ow==
-----END CERTIFICATE-----"#;

        const INVALID_CERTIFICATE: &str = r#"-----BEGIN CERTIFICATE-----
invalidCertificategIFiJLFfdxFlYwCgYIKoZIzj0EAwMwgaMxCzAJBgNVBAYT
AlVTMRwwGgYDVQQKExNNb3ppbGxhIENvcnBvcmF0aW9uMS8wLQYDVQQLEyZNb3pp
bGxhIEFNTyBQcm9kdWN0aW9uIFNpZ25pbmcgU2VydmljZTFFMEMGA1UEAww8Q29u
dGVudCBTaWduaW5nIEludGVybWVkaWF0ZS9lbWFpbEFkZHJlc3M9Zm94c2VjQG1v
emlsbGEuY29tMB4XDTIwMDYxNjE3MTYxNVoXDTIwMDkwNDE3MTYxNVowgakxCzAJ
BgNVBAYTAlVTMRMwEQYDVQQIEwpDYWxpZm9ybmlhMRYwFAYDVQQHEw1Nb3VudGFp
biBWaWV3MRwwGgYDVQQKExNNb3ppbGxhIENvcnBvcmF0aW9uMRcwFQYDVQQLEw5D
bG91ZCBTZXJ2aWNlczE2MDQGA1UEAxMtcmVtb3RlLXNldHRpbmdzLmNvbnRlbnQt
c2lnbmF0dXJlLm1vemlsbGEub3JnMHYwEAYHKoZIzj0CAQYFK4EEACIDYgAEDmOX
N5IGlUqCvu6xkOKr020Eo3kY2uPdJO0ZihVUoglk1ktQPss184OajFOMKm/BJX4W
IsZUzQoRL8NgGfZDwBjT95Q87lhOWEWs5AU/nMXIYwDp7rpUPaUqw0QLMikdo4GD
MIGAMA4GA1UdDwEB/wQEAwIHgDATBgNVHSUEDDAKBggrBgEFBQcDAzAfBgNVHSME
GDAWgBSgHUoXT4zCKzVF8WPx2nBwp8744TA4BgNVHREEMTAvgi1yZW1vdGUtc2V0
dGluZ3MuY29udGVudC1zaWduYXR1cmUubW96aWxsYS5vcmcwCgYIKoZIzj0EAwMD
aQAwZgIxAJvyynyPqRmRMqf95FPH5xfcoT3jb/2LOkUifGDtjtZ338ScpT2glUK8
HszKVANqXQIxAIygMaeTiD9figEusmHMthBdFoIoHk31x4MHukAy+TWZ863X6/V2
6/ZrZMpinvalid==
-----END CERTIFICATE-----"#;

        const VALID_SIGNATURE: &str = r#"oPRadsg_5wnnUXlRIjamXKPWyyGe4VLt-KR4-PJTK2hq4hF196L3nbvne1_7-HfpoVRR4BLsHWtnnt6700CTt5kNgwvrE8aJ3nXFa0vJBoOvIRco-vCt-rJ7acEu0IFG"#;

        const INVALID_SIGNATURE: &str = r#"invalid-signature: oPRadsg_5wnnUXlRIjamXKPWyyGe4VLt-KR4-PJTK2hq4hF196L3nbvne1_7-HfpoVRR4BLsHWtnnt6700CTt5kNgwvrE8aJ3nXFa0vJBoOvIRco-vCt-rJ7acEu0IFG"#;

        verify_signature(
            &mock_server,
            Collection {
                bid: "main".to_owned(),
                cid: "pioneer-study-addons".to_owned(),
                metadata: json!({
                    "signature": json!({
                        "x5u": format!("{}/chains/remote-settings.content-signature.mozilla.org-2020-09-04-17-16-15.chain", mock_server.url("")),
                        "signature": VALID_SIGNATURE
                    })
                }),
                timestamp: 1594998798350,
                records: Vec::new(),
            },
            VALID_CERTIFICATE,
            false,
        );

        // signature verification should fail with invalid message
        verify_signature(
            &mock_server,
            Collection {
                bid: "main".to_owned(),
                cid: "pioneer-study-addons".to_owned(),
                metadata: json!({
                    "signature": json!({
                        "x5u": format!("{}/chains/remote-settings.content-signature.mozilla.org-2020-09-04-17-16-15.chain", mock_server.url("")),
                        "signature": VALID_SIGNATURE
                    })
                }),
                timestamp: 1594998798350,
                records: vec![Record::new(json!("record1"))],
            },
            VALID_CERTIFICATE,
            true,
        );

        // signature verification should fail with invalid signature
        verify_signature(
            &mock_server,
            Collection {
                bid: "main".to_owned(),
                cid: "pioneer-study-addons".to_owned(),
                metadata: json!({
                    "signature": json!({
                        "x5u": format!("{}/chains/remote-settings.content-signature.mozilla.org-2020-09-04-17-16-15.chain", mock_server.url("")),
                        "signature": INVALID_SIGNATURE
                    })
                }),
                timestamp: 1594998798350,
                records: Vec::new(),
            },
            VALID_CERTIFICATE,
            true,
        );

        // signature verification should fail with invalid certificate
        verify_signature(
            &mock_server,
            Collection {
                bid: "main".to_owned(),
                cid: "pioneer-study-addons".to_owned(),
                metadata: json!({
                    "signature": json!({
                        "x5u": format!("{}/chains/remote-settings.content-signature.mozilla.org-2020-09-04-17-16-15.chain", mock_server.url("")),
                        "signature": VALID_SIGNATURE
                    })
                }),
                timestamp: 1594998798350,
                records: Vec::new(),
            },
            INVALID_CERTIFICATE,
            true,
        );
    }
=======
>>>>>>> 71f94ed4
}<|MERGE_RESOLUTION|>--- conflicted
+++ resolved
@@ -37,185 +37,4 @@
             }),
         }
     }
-<<<<<<< HEAD
 }
-
-#[cfg(feature = "ring_verifier")]
-#[cfg(test)]
-mod tests {
-    use super::RingVerifier;
-    use crate::{Collection, Record, Verification};
-    use env_logger;
-    use httpmock::Method::GET;
-    use httpmock::{Mock, MockServer};
-    use serde_json::json;
-    use viaduct::set_backend;
-    use viaduct_reqwest::ReqwestBackend;
-
-    fn verify_signature(
-        mock_server: &MockServer,
-        collection: Collection,
-        certificate: &str,
-        should_fail: bool,
-    ) {
-        let ring_verifier = RingVerifier {};
-
-        let mut get_pem_certificate = Mock::new()
-            .expect_method(GET)
-            .expect_path(
-                "/chains/remote-settings.content-signature.mozilla.org-2020-09-04-17-16-15.chain",
-            )
-            .return_status(200)
-            .return_header("Content-Type", "application/json")
-            .return_body(certificate)
-            .create_on(&mock_server);
-
-        if should_fail {
-            assert!(ring_verifier.verify(&collection).is_err())
-        } else {
-            match ring_verifier.verify(&collection) {
-                Err(err) => {
-                    println!("{:?}", err);
-                    assert!(false)
-                }
-                Ok(_) => println!("success"),
-            }
-        }
-
-        assert_eq!(1, get_pem_certificate.times_called());
-        get_pem_certificate.delete();
-    }
-
-    fn init() {
-        let _ = env_logger::builder().is_test(true).try_init();
-        let _ = set_backend(&ReqwestBackend);
-    }
-
-    #[test]
-    fn test_verify_signature() {
-        init();
-
-        let mock_server: MockServer = MockServer::start();
-
-        const VALID_CERTIFICATE: &str = r#"-----BEGIN CERTIFICATE-----
-MIIDBjCCAougAwIBAgIIFiJLFfdxFlYwCgYIKoZIzj0EAwMwgaMxCzAJBgNVBAYT
-AlVTMRwwGgYDVQQKExNNb3ppbGxhIENvcnBvcmF0aW9uMS8wLQYDVQQLEyZNb3pp
-bGxhIEFNTyBQcm9kdWN0aW9uIFNpZ25pbmcgU2VydmljZTFFMEMGA1UEAww8Q29u
-dGVudCBTaWduaW5nIEludGVybWVkaWF0ZS9lbWFpbEFkZHJlc3M9Zm94c2VjQG1v
-emlsbGEuY29tMB4XDTIwMDYxNjE3MTYxNVoXDTIwMDkwNDE3MTYxNVowgakxCzAJ
-BgNVBAYTAlVTMRMwEQYDVQQIEwpDYWxpZm9ybmlhMRYwFAYDVQQHEw1Nb3VudGFp
-biBWaWV3MRwwGgYDVQQKExNNb3ppbGxhIENvcnBvcmF0aW9uMRcwFQYDVQQLEw5D
-bG91ZCBTZXJ2aWNlczE2MDQGA1UEAxMtcmVtb3RlLXNldHRpbmdzLmNvbnRlbnQt
-c2lnbmF0dXJlLm1vemlsbGEub3JnMHYwEAYHKoZIzj0CAQYFK4EEACIDYgAEDmOX
-N5IGlUqCvu6xkOKr020Eo3kY2uPdJO0ZihVUoglk1ktQPss184OajFOMKm/BJX4W
-IsZUzQoRL8NgGfZDwBjT95Q87lhOWEWs5AU/nMXIYwDp7rpUPaUqw0QLMikdo4GD
-MIGAMA4GA1UdDwEB/wQEAwIHgDATBgNVHSUEDDAKBggrBgEFBQcDAzAfBgNVHSME
-GDAWgBSgHUoXT4zCKzVF8WPx2nBwp8744TA4BgNVHREEMTAvgi1yZW1vdGUtc2V0
-dGluZ3MuY29udGVudC1zaWduYXR1cmUubW96aWxsYS5vcmcwCgYIKoZIzj0EAwMD
-aQAwZgIxAJvyynyPqRmRMqf95FPH5xfcoT3jb/2LOkUifGDtjtZ338ScpT2glUK8
-HszKVANqXQIxAIygMaeTiD9figEusmHMthBdFoIoHk31x4MHukAy+TWZ863X6/V2
-6/ZrZMp6Wq/0ow==
------END CERTIFICATE-----"#;
-
-        const INVALID_CERTIFICATE: &str = r#"-----BEGIN CERTIFICATE-----
-invalidCertificategIFiJLFfdxFlYwCgYIKoZIzj0EAwMwgaMxCzAJBgNVBAYT
-AlVTMRwwGgYDVQQKExNNb3ppbGxhIENvcnBvcmF0aW9uMS8wLQYDVQQLEyZNb3pp
-bGxhIEFNTyBQcm9kdWN0aW9uIFNpZ25pbmcgU2VydmljZTFFMEMGA1UEAww8Q29u
-dGVudCBTaWduaW5nIEludGVybWVkaWF0ZS9lbWFpbEFkZHJlc3M9Zm94c2VjQG1v
-emlsbGEuY29tMB4XDTIwMDYxNjE3MTYxNVoXDTIwMDkwNDE3MTYxNVowgakxCzAJ
-BgNVBAYTAlVTMRMwEQYDVQQIEwpDYWxpZm9ybmlhMRYwFAYDVQQHEw1Nb3VudGFp
-biBWaWV3MRwwGgYDVQQKExNNb3ppbGxhIENvcnBvcmF0aW9uMRcwFQYDVQQLEw5D
-bG91ZCBTZXJ2aWNlczE2MDQGA1UEAxMtcmVtb3RlLXNldHRpbmdzLmNvbnRlbnQt
-c2lnbmF0dXJlLm1vemlsbGEub3JnMHYwEAYHKoZIzj0CAQYFK4EEACIDYgAEDmOX
-N5IGlUqCvu6xkOKr020Eo3kY2uPdJO0ZihVUoglk1ktQPss184OajFOMKm/BJX4W
-IsZUzQoRL8NgGfZDwBjT95Q87lhOWEWs5AU/nMXIYwDp7rpUPaUqw0QLMikdo4GD
-MIGAMA4GA1UdDwEB/wQEAwIHgDATBgNVHSUEDDAKBggrBgEFBQcDAzAfBgNVHSME
-GDAWgBSgHUoXT4zCKzVF8WPx2nBwp8744TA4BgNVHREEMTAvgi1yZW1vdGUtc2V0
-dGluZ3MuY29udGVudC1zaWduYXR1cmUubW96aWxsYS5vcmcwCgYIKoZIzj0EAwMD
-aQAwZgIxAJvyynyPqRmRMqf95FPH5xfcoT3jb/2LOkUifGDtjtZ338ScpT2glUK8
-HszKVANqXQIxAIygMaeTiD9figEusmHMthBdFoIoHk31x4MHukAy+TWZ863X6/V2
-6/ZrZMpinvalid==
------END CERTIFICATE-----"#;
-
-        const VALID_SIGNATURE: &str = r#"oPRadsg_5wnnUXlRIjamXKPWyyGe4VLt-KR4-PJTK2hq4hF196L3nbvne1_7-HfpoVRR4BLsHWtnnt6700CTt5kNgwvrE8aJ3nXFa0vJBoOvIRco-vCt-rJ7acEu0IFG"#;
-
-        const INVALID_SIGNATURE: &str = r#"invalid-signature: oPRadsg_5wnnUXlRIjamXKPWyyGe4VLt-KR4-PJTK2hq4hF196L3nbvne1_7-HfpoVRR4BLsHWtnnt6700CTt5kNgwvrE8aJ3nXFa0vJBoOvIRco-vCt-rJ7acEu0IFG"#;
-
-        verify_signature(
-            &mock_server,
-            Collection {
-                bid: "main".to_owned(),
-                cid: "pioneer-study-addons".to_owned(),
-                metadata: json!({
-                    "signature": json!({
-                        "x5u": format!("{}/chains/remote-settings.content-signature.mozilla.org-2020-09-04-17-16-15.chain", mock_server.url("")),
-                        "signature": VALID_SIGNATURE
-                    })
-                }),
-                timestamp: 1594998798350,
-                records: Vec::new(),
-            },
-            VALID_CERTIFICATE,
-            false,
-        );
-
-        // signature verification should fail with invalid message
-        verify_signature(
-            &mock_server,
-            Collection {
-                bid: "main".to_owned(),
-                cid: "pioneer-study-addons".to_owned(),
-                metadata: json!({
-                    "signature": json!({
-                        "x5u": format!("{}/chains/remote-settings.content-signature.mozilla.org-2020-09-04-17-16-15.chain", mock_server.url("")),
-                        "signature": VALID_SIGNATURE
-                    })
-                }),
-                timestamp: 1594998798350,
-                records: vec![Record::new(json!("record1"))],
-            },
-            VALID_CERTIFICATE,
-            true,
-        );
-
-        // signature verification should fail with invalid signature
-        verify_signature(
-            &mock_server,
-            Collection {
-                bid: "main".to_owned(),
-                cid: "pioneer-study-addons".to_owned(),
-                metadata: json!({
-                    "signature": json!({
-                        "x5u": format!("{}/chains/remote-settings.content-signature.mozilla.org-2020-09-04-17-16-15.chain", mock_server.url("")),
-                        "signature": INVALID_SIGNATURE
-                    })
-                }),
-                timestamp: 1594998798350,
-                records: Vec::new(),
-            },
-            VALID_CERTIFICATE,
-            true,
-        );
-
-        // signature verification should fail with invalid certificate
-        verify_signature(
-            &mock_server,
-            Collection {
-                bid: "main".to_owned(),
-                cid: "pioneer-study-addons".to_owned(),
-                metadata: json!({
-                    "signature": json!({
-                        "x5u": format!("{}/chains/remote-settings.content-signature.mozilla.org-2020-09-04-17-16-15.chain", mock_server.url("")),
-                        "signature": VALID_SIGNATURE
-                    })
-                }),
-                timestamp: 1594998798350,
-                records: Vec::new(),
-            },
-            INVALID_CERTIFICATE,
-            true,
-        );
-    }
-=======
->>>>>>> 71f94ed4
-}