/* This Source Code Form is subject to the terms of the Mozilla Public
 * License, v. 2.0. If a copy of the MPL was not distributed with this
 * file, You can obtain one at http://mozilla.org/MPL/2.0/. */

mod kinto_http;
mod signatures;
mod storage;

use log::{debug, info};
use serde::{Deserialize, Serialize};

use serde::Serialize;

use kinto_http::{get_changeset, get_latest_change_timestamp, KintoError, KintoObject};
pub use signatures::{SignatureError, Verification};
pub use storage::{dummy_storage::DummyStorage, file_storage::FileStorage, Storage, StorageError};

#[cfg(feature = "ring_verifier")]
use crate::client::signatures::ring_verifier::RingVerifier as DefaultVerifier;

#[cfg(not(feature = "ring_verifier"))]
use crate::client::signatures::default_verifier::DefaultVerifier;

pub const DEFAULT_SERVER_URL: &str = "https://firefox.settings.services.mozilla.com/v1";
pub const DEFAULT_BUCKET_NAME: &str = "main";

#[derive(Debug, PartialEq)]
pub enum ClientError {
    VerificationError { name: String },
    StorageError { name: String },
    Error { name: String },
}

impl From<KintoError> for ClientError {
    fn from(err: KintoError) -> Self {
        match err {
            KintoError::ServerError { name } => ClientError::Error { name },
            KintoError::ClientError { name } => ClientError::Error { name },
        }
    }
}

impl From<serde_json::error::Error> for ClientError {
    fn from(err: serde_json::error::Error) -> Self {
        ClientError::StorageError {
            name: format!("Could not de/serialize data: {}", err.to_string()),
        }
    }
}

impl From<StorageError> for ClientError {
    fn from(err: StorageError) -> Self {
        match err {
            StorageError::ReadError { name } => ClientError::StorageError { name },
            StorageError::Error { name } => ClientError::StorageError { name },
        }
    }
}

impl From<SignatureError> for ClientError {
    fn from(err: SignatureError) -> Self {
        match err {
            SignatureError::CertificateError { name } => ClientError::VerificationError { name },
            SignatureError::VerificationError { name } => ClientError::VerificationError { name },
            SignatureError::InvalidSignature { name } => ClientError::VerificationError { name },
        }
    }
}

#[derive(Clone, Debug, PartialEq, Serialize)]
pub struct Record(serde_json::Value);

impl Record {
    pub fn new(value: serde_json::Value) -> Record {
        Record(value)
    }

    // Return the underlying [`serde_json::Value`].
    pub fn as_object(&self) -> &serde_json::Map<String, serde_json::Value> {
        // Record data is always an object.
        &self.0.as_object().unwrap()
    }

    // Return the record id.
    pub fn id(&self) -> &str {
        // `id` field is always present as a string.
        self.as_object().get("id").unwrap().as_str().unwrap()
    }

    // Return the record timestamp.
    pub fn last_modified(&self) -> u64 {
        // `last_modified` field is always present as a uint.
        self.as_object()
            .get("last_modified")
            .unwrap()
            .as_u64()
            .unwrap()
    }

    // Return true if the record is a tombstone.
    pub fn deleted(&self) -> bool {
        match self.as_object().get("deleted") {
            Some(v) => v.as_bool().unwrap_or(false),
            None => false,
        }
    }

    // Return a field value.
    pub fn get(&self, key: &str) -> Option<&serde_json::Value> {
        self.as_object().get(key)
    }
}

impl<I> std::ops::Index<I> for Record
where
    I: serde_json::value::Index,
{
    type Output = serde_json::Value;
    fn index(&self, index: I) -> &serde_json::Value {
        static NULL: serde_json::Value = serde_json::Value::Null;
        index.index_into(&self.0).unwrap_or(&NULL)
    }
}

/// Representation of a collection on the server
#[derive(Debug, PartialEq, Deserialize, Serialize, Clone)]
pub struct Collection {
    pub bid: String,
    pub cid: String,
    pub metadata: KintoObject,
    pub records: Vec<Record>,
    pub timestamp: u64,
}

pub struct ClientBuilder {
    server_url: String,
    bucket_name: String,
    collection_name: String,
    verifier: Box<dyn Verification>,
    storage: Box<dyn Storage>,
}

impl Default for ClientBuilder {
    fn default() -> Self {
        Self::new()
    }
}

impl ClientBuilder {
    /// Constructs a new `ClientBuilder`.
    ///
    /// This is the same as `Client::builder()`.
    pub fn new() -> ClientBuilder {
        ClientBuilder {
            server_url: DEFAULT_SERVER_URL.to_owned(),
            bucket_name: DEFAULT_BUCKET_NAME.to_owned(),
            collection_name: "".to_owned(),
            verifier: Box::new(DefaultVerifier {}),
            storage: Box::new(DummyStorage {}),
        }
    }

    /// Add custom server url to Client
    pub fn server_url(mut self, server_url: &str) -> ClientBuilder {
        self.server_url = server_url.to_owned();
        self
    }

    /// Add custom bucket name to Client
    pub fn bucket_name(mut self, bucket_name: &str) -> ClientBuilder {
        self.bucket_name = bucket_name.to_owned();
        self
    }

    /// Add custom collection name to Client
    pub fn collection_name(mut self, collection_name: &str) -> ClientBuilder {
        self.collection_name = collection_name.to_owned();
        self
    }

    /// Add custom signature verifier to Client
    pub fn verifier(mut self, verifier: Box<dyn Verification>) -> ClientBuilder {
        self.verifier = verifier;
        self
    }

    /// Add custom storage implementation to Client
    pub fn storage(mut self, storage: Box<dyn Storage>) -> ClientBuilder {
        self.storage = storage;
        self
    }

    /// Build Client from ClientBuilder
    pub fn build(self) -> Client {
        Client {
            server_url: self.server_url,
            bucket_name: self.bucket_name,
            collection_name: self.collection_name,
            verifier: self.verifier,
            storage: self.storage,
        }
    }
}

/// Client to fetch Remote Settings data.
///
/// # Examples
/// Create a `Client` for the `cid` collection on the production server:
/// ```rust
/// # use remote_settings_client::Client;
///
/// # fn main() {
/// let client = Client::builder()
///   .collection_name("cid")
///   .build();
/// # }
/// ```
/// Or for a specific server or bucket:
/// ```rust
/// # use remote_settings_client::Client;
///
/// # fn main() {
/// let client = Client::builder()
///   .server_url("https://settings.stage.mozaws.net/v1")
///   .bucket_name("main-preview")
///   .collection_name("cid")
///   .build();
/// # }
/// ```
///
/// ## Signature verification
///
/// When no verifier is explicit specified, the default is chosen based on the enabled crate features:
///
/// | Features        | Description                                |
/// |-----------------|--------------------------------------------|
/// | `[]`            | No signature verification of data          |
/// | `ring_verifier` | Uses the `ring` crate to verify signatures |
///
/// See [`Verification`] for implementing a custom signature verifier.
pub struct Client {
    server_url: String,
    bucket_name: String,
    collection_name: String,
    // Box<dyn Trait> is necessary since implementation of [`Verification`] can be of any size unknown at compile time
    verifier: Box<dyn Verification>,
    storage: Box<dyn Storage>,
}

impl Default for Client {
    fn default() -> Self {
        Client {
            server_url: DEFAULT_SERVER_URL.to_owned(),
            bucket_name: DEFAULT_BUCKET_NAME.to_owned(),
            collection_name: "".to_owned(),
            verifier: Box::new(DefaultVerifier {}),
            storage: Box::new(DummyStorage {}),
        }
    }
}

impl Client {
    /// Creates a `ClientBuilder` to configure a `Client`.
    pub fn builder() -> ClientBuilder {
        ClientBuilder::new()
    }

    fn _fetch_records_and_verify(
        &mut self,
        remote_timestamp: u64,
    ) -> Result<Collection, ClientError> {
        let changeset_response = get_changeset(
            &self.server_url,
            &self.bucket_name,
            &self.collection_name,
            Some(remote_timestamp),
        )?;

        let collection = Collection {
            bid: self.bucket_name.to_owned(),
            cid: self.collection_name.to_owned(),
            metadata: changeset_response.metadata,
            records: changeset_response.changes,
            timestamp: changeset_response.timestamp,
        };

        self.verifier.verify(&collection)?;

        Ok(collection)
    }

    /// Fetches records from the server for a given collection
    ///
    /// # Examples
    /// ```rust
    /// # use remote_settings_client::Client;
    /// # use viaduct::set_backend;
    /// # pub use viaduct_reqwest::ReqwestBackend;
    /// # fn main() {
    /// # set_backend(&ReqwestBackend).unwrap();
    /// # let mut client = Client::builder().collection_name("url-classifier-skip-urls").build();
    /// match client.get() {
    ///   Ok(records) => println!("{:?}", records),
    ///   Err(error) => println!("Error fetching/verifying records: {:?}", error)
    /// };
    /// # }
    /// ```
    ///
    /// # Behaviour
    /// Records are cached.
    /// * If stored data is up-to-date and its signature valid, then return records;
    /// * Otherwise fetch from server, verify signature, store result, and return records;
    ///
    /// # Errors
    /// If an error occurs while fetching or verifying records, a [`ClientError`] is returned.
<<<<<<< HEAD
    pub fn get(&self) -> Result<Vec<Record>, ClientError> {
        let expected = get_latest_change_timestamp(
            &self.server_url,
            &self.bucket_name,
            &self.collection_name,
        )?;

        let changeset = get_changeset(
=======
    pub fn get(&mut self) -> Result<Vec<KintoObject>, ClientError> {
        let storage_key = format!("{}/{}:collection", self.bucket_name, self.collection_name);
        debug!("Retrieve from storage with key={:?}", storage_key);
        let stored_bytes: Vec<u8> = self
            .storage
            .retrieve(&storage_key)
            .unwrap_or(None)
            .unwrap_or_else(Vec::new);

        let stored: Option<Collection> = serde_json::from_slice(&stored_bytes).unwrap_or(None);

        // Note: when we implement the `sync()` method in #28,
        // we will remove this, and `.get()` will return the current content of cache if it
        // is not empty.
        let remote_timestamp = get_latest_change_timestamp(
>>>>>>> 260705b7
            &self.server_url,
            &self.bucket_name,
            &self.collection_name,
        )?;

<<<<<<< HEAD
        let records = changeset
            .changes
            .iter()
            .map(|v| Record::new(v.to_owned()))
            .collect();

        let collection = Collection {
            bid: self.bucket_name.to_owned(),
            cid: self.collection_name.to_owned(),
            metadata: changeset.metadata,
            records,
            timestamp: changeset.timestamp,
        };

        self.verifier.verify(&collection)?;
=======
        if let Some(collection) = stored {
            let up_to_date = collection.timestamp == remote_timestamp;
            if up_to_date && self.verifier.verify(&collection).is_ok() {
                debug!("Local data is up-to-date and valid.");
                return Ok(collection.records);
            }
        }
>>>>>>> 260705b7

        info!("Local data is empty, outdated, or has been tampered. Fetch from server.");
        let collection = self._fetch_records_and_verify(remote_timestamp)?;
        let collection_bytes: Vec<u8> = serde_json::to_string(&collection)?.into();
        self.storage.store(&storage_key, collection_bytes)?;
        Ok(collection.records)
    }
}

#[cfg(test)]
mod tests {
    use super::signatures::{SignatureError, Verification};
    use super::{Client, ClientError, Collection, Record};
    use env_logger;
    use httpmock::Method::GET;
    use httpmock::{Mock, MockServer};
    use serde_json::json;
    use viaduct::set_backend;
    use viaduct_reqwest::ReqwestBackend;

    struct VerifierWithVerificatonError {}
    struct VerifierWithNoError {}
    struct VerifierWithInvalidSignatureError {}

    impl Verification for VerifierWithVerificatonError {
        fn verify(&self, _collection: &Collection) -> Result<(), SignatureError> {
            return Err(SignatureError::VerificationError {
                name: "signature verification error".to_owned(),
            });
        }
    }

    impl Verification for VerifierWithNoError {
        fn verify(&self, _collection: &Collection) -> Result<(), SignatureError> {
            Ok(())
        }
    }

    impl Verification for VerifierWithInvalidSignatureError {
        fn verify(&self, _collection: &Collection) -> Result<(), SignatureError> {
            return Err(SignatureError::InvalidSignature {
                name: "invalid signature error".to_owned(),
            });
        }
    }

    fn init() {
        let _ = env_logger::builder().is_test(true).try_init();
        let _ = set_backend(&ReqwestBackend);
    }

    fn test_get(
        mock_server: &MockServer,
        mut client: Client,
        latest_change_response: &str,
        records_response: &str,
        expected_result: Result<Vec<Record>, ClientError>,
    ) {
        let mut get_latest_change_mock = Mock::new()
            .expect_method(GET)
            .expect_path("/buckets/monitor/collections/changes/changeset")
            .return_status(200)
            .return_header("Content-Type", "application/json")
            .return_body(latest_change_response)
            .create_on(&mock_server);

        let mut get_changeset_mock = Mock::new()
            .expect_method(GET)
            .expect_path("/buckets/main/collections/url-classifier-skip-urls/changeset")
            .expect_query_param("_expected", "9173")
            .return_status(200)
            .return_header("Content-Type", "application/json")
            .return_body(records_response)
            .create_on(&mock_server);

        let actual_result = client.get();
        assert_eq!(1, get_latest_change_mock.times_called());
        assert_eq!(actual_result, expected_result);

        get_changeset_mock.delete();
        get_latest_change_mock.delete();
    }

    #[test]
    fn test_unknown_collection() {
        init();

        let mock_server = MockServer::start();
        let mock_server_address = mock_server.url("");

        test_get(
            &mock_server,
            Client::builder()
                .server_url(&mock_server_address)
                .collection_name("url-classifier-skip-urls")
                .verifier(Box::new(VerifierWithNoError {}))
                .build(),
            r#"{
                "metadata": {},
                "changes": [],
                "timestamp": 0
            }"#,
            r#"{
                "metadata": {
                    "data": "test"
                },
                "changes": [],
                "timestamp": 0
            }"#,
            Err(ClientError::Error {
                name: format!(
                    "Unknown collection {}/{}",
                    "main", "url-classifier-skip-urls"
                ),
            }),
        );
    }

    #[test]
    fn test_get_verification() {
        init();

        let mock_server = MockServer::start();

        let mock_server_address = mock_server.url("");

        let valid_latest_change_response = &format!(
            "{}",
            r#"{
                "metadata": {},
                "changes": [
                    {
                        "id": "123",
                        "last_modified": 9173,
                        "bucket":"main",
                        "collection":"url-classifier-skip-urls",
                        "host":"localhost:5000"
                    }
                ],
                "timestamp": 0
            }"#
        );

        test_get(
            &mock_server,
            Client::builder()
                .server_url(&mock_server_address)
                .collection_name("url-classifier-skip-urls")
                .verifier(Box::new(VerifierWithVerificatonError {}))
                .build(),
            valid_latest_change_response,
            r#"{
                "metadata": {},
                "changes": [],
                "timestamp": 0
            }"#,
            Err(ClientError::VerificationError {
                name: "signature verification error".to_owned(),
            }),
        );

        test_get(
            &mock_server,
            Client::builder()
                .server_url(&mock_server_address)
                .collection_name("url-classifier-skip-urls")
                .verifier(Box::new(VerifierWithNoError {}))
                .build(),
            valid_latest_change_response,
            r#"{
                "metadata": {
                    "data": "test"
                },
                "changes": [{
                    "id": 1,
                    "last_modified": 100
                }],
                "timestamp": 0
            }"#,
            Ok(vec![Record(json!({
                "id": 1,
                "last_modified": 100
            }))]),
        );

        test_get(
            &mock_server,
            Client::builder()
                .server_url(&mock_server_address)
                .collection_name("url-classifier-skip-urls")
                .verifier(Box::new(VerifierWithInvalidSignatureError {}))
                .build(),
            valid_latest_change_response,
            r#"{
                "metadata": {},
                "changes": [],
                "timestamp": 0
            }"#,
            Err(ClientError::VerificationError {
                name: "invalid signature error".to_owned(),
            }),
        );
    }

    #[test]
    fn test_record_fields() {
        let r = Record(json!({
            "id": "abc",
            "last_modified": 100,
            "foo": {"bar": 42},
            "pi": "3.14"
        }));

        assert_eq!(r.id(), "abc");
        assert_eq!(r.last_modified(), 100);
        assert_eq!(r.deleted(), false);

        // Access fields by index
        assert_eq!(r["pi"].as_str(), Some("3.14"));
        assert_eq!(r["foo"]["bar"].as_u64(), Some(42));
        assert_eq!(r["bar"], serde_json::Value::Null);

        // Or by get() as optional value
        assert_eq!(r.get("bar"), None);
        assert_eq!(r.get("pi").unwrap().as_str(), Some("3.14"));
        assert_eq!(r.get("pi").unwrap().as_f64(), None);
        assert_eq!(r.get("foo").unwrap().get("bar").unwrap().as_u64(), Some(42));

        let r = Record(json!({
            "id": "abc",
            "last_modified": 100,
            "deleted": true
        }));
        assert_eq!(r.deleted(), true);

        let r = Record(json!({
            "id": "abc",
            "last_modified": 100,
            "deleted": "foo"
        }));
        assert_eq!(r.deleted(), false);
    }
}<|MERGE_RESOLUTION|>--- conflicted
+++ resolved
@@ -8,8 +8,6 @@
 
 use log::{debug, info};
 use serde::{Deserialize, Serialize};
-
-use serde::Serialize;
 
 use kinto_http::{get_changeset, get_latest_change_timestamp, KintoError, KintoObject};
 pub use signatures::{SignatureError, Verification};
@@ -67,7 +65,7 @@
     }
 }
 
-#[derive(Clone, Debug, PartialEq, Serialize)]
+#[derive(Clone, Debug, Deserialize, PartialEq, Serialize)]
 pub struct Record(serde_json::Value);
 
 impl Record {
@@ -276,11 +274,17 @@
             Some(remote_timestamp),
         )?;
 
+        let records = changeset_response
+            .changes
+            .iter()
+            .map(|v| Record::new(v.to_owned()))
+            .collect();
+
         let collection = Collection {
             bid: self.bucket_name.to_owned(),
             cid: self.collection_name.to_owned(),
             metadata: changeset_response.metadata,
-            records: changeset_response.changes,
+            records,
             timestamp: changeset_response.timestamp,
         };
 
@@ -313,17 +317,7 @@
     ///
     /// # Errors
     /// If an error occurs while fetching or verifying records, a [`ClientError`] is returned.
-<<<<<<< HEAD
-    pub fn get(&self) -> Result<Vec<Record>, ClientError> {
-        let expected = get_latest_change_timestamp(
-            &self.server_url,
-            &self.bucket_name,
-            &self.collection_name,
-        )?;
-
-        let changeset = get_changeset(
-=======
-    pub fn get(&mut self) -> Result<Vec<KintoObject>, ClientError> {
+    pub fn get(&mut self) -> Result<Vec<Record>, ClientError> {
         let storage_key = format!("{}/{}:collection", self.bucket_name, self.collection_name);
         debug!("Retrieve from storage with key={:?}", storage_key);
         let stored_bytes: Vec<u8> = self
@@ -338,29 +332,11 @@
         // we will remove this, and `.get()` will return the current content of cache if it
         // is not empty.
         let remote_timestamp = get_latest_change_timestamp(
->>>>>>> 260705b7
             &self.server_url,
             &self.bucket_name,
             &self.collection_name,
         )?;
 
-<<<<<<< HEAD
-        let records = changeset
-            .changes
-            .iter()
-            .map(|v| Record::new(v.to_owned()))
-            .collect();
-
-        let collection = Collection {
-            bid: self.bucket_name.to_owned(),
-            cid: self.collection_name.to_owned(),
-            metadata: changeset.metadata,
-            records,
-            timestamp: changeset.timestamp,
-        };
-
-        self.verifier.verify(&collection)?;
-=======
         if let Some(collection) = stored {
             let up_to_date = collection.timestamp == remote_timestamp;
             if up_to_date && self.verifier.verify(&collection).is_ok() {
@@ -368,7 +344,6 @@
                 return Ok(collection.records);
             }
         }
->>>>>>> 260705b7
 
         info!("Local data is empty, outdated, or has been tampered. Fetch from server.");
         let collection = self._fetch_records_and_verify(remote_timestamp)?;
