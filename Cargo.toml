[package]
name = "remote-settings-client"
version = "1.1.0"
authors = ["Mathieu Leplatre <mathieu@mozilla.com>", "Vishwa Patel <vpatel@mozilla.com>"]
edition = "2018"
readme = "README.md"

# See more keys and their definitions at https://doc.rust-lang.org/cargo/reference/manifest.html
[features]
default = []
ring_verifier = ["oid-registry", "ring"]
rc_crypto_verifier = ["rc_crypto"]
# Using viaduct requires using tokio as well because we need to use the
# `spawn_blocking` API.
viaduct_client = ["viaduct", "tokio"]

[dev-dependencies]
env_logger = "0.11.2"
<<<<<<< HEAD
httpmock = "0.7.0"
viaduct-reqwest = { git = "https://github.com/mozilla/application-services", rev = "v121.0"}
=======
httpmock = "0.6.2"
viaduct-reqwest = { git = "https://github.com/mozilla/application-services", rev = "v124.0"}
>>>>>>> 302ba57d
mock_instant = "0.3.2"
tokio = { version = "1.8.2", features = ["macros"] }
# The following line is a workaround suggested on the rust-lang/cargo issue 2911
# https://github.com/rust-lang/cargo/issues/2911#issuecomment-749580481 to make
# it possible to enable features for tests. We need to enable the "viaduct_client"
# feature for the tests because most of the tests use a mocked HTTP server and it
# would be a non-trivial task to migrate them to use a fake client.
remote-settings-client = { path = ".", features = ["viaduct_client"] }

[dependencies]
anyhow = "1"
async-trait = "0.1.51"
base64 = "0.13.0"
canonical_json = "0.5"
hex = "0.4"
log = "0.4.0"
url = "2.1"
# specifying viaduct dependency from git repo since viaduct is not published yet to crates.io
viaduct = { git = "https://github.com/mozilla/application-services", rev = "v124.0", optional = true}
serde = { version = "1.0", features = ["derive"] }
serde_json = "1.0"
derive_builder = "0.20"
thiserror = "1.0"
tokio = { version = "1.8.2", features = ["rt"], optional = true }

# ring_verifier
ring = { version = "0.17", optional = true }
oid-registry = { version = "0.7.0", optional = true }
x509-parser = "0.15.1"

# rc_crypto verifier
rc_crypto = { git = "https://github.com/mozilla/application-services", rev = "v124.0", optional = true }<|MERGE_RESOLUTION|>--- conflicted
+++ resolved
@@ -16,13 +16,8 @@
 
 [dev-dependencies]
 env_logger = "0.11.2"
-<<<<<<< HEAD
 httpmock = "0.7.0"
-viaduct-reqwest = { git = "https://github.com/mozilla/application-services", rev = "v121.0"}
-=======
-httpmock = "0.6.2"
 viaduct-reqwest = { git = "https://github.com/mozilla/application-services", rev = "v124.0"}
->>>>>>> 302ba57d
 mock_instant = "0.3.2"
 tokio = { version = "1.8.2", features = ["macros"] }
 # The following line is a workaround suggested on the rust-lang/cargo issue 2911
