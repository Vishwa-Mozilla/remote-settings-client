[package]
name = "remote-settings-client"
version = "1.1.0"
authors = ["Mathieu Leplatre <mathieu@mozilla.com>", "Vishwa Patel <vpatel@mozilla.com>"]
edition = "2018"
readme = "README.md"

# See more keys and their definitions at https://doc.rust-lang.org/cargo/reference/manifest.html
[features]
default = []
ring_verifier = ["oid-registry", "ring"]
rc_crypto_verifier = ["rc_crypto"]
# Using viaduct requires using tokio as well because we need to use the
# `spawn_blocking` API.
viaduct_client = ["viaduct", "tokio"]

[dev-dependencies]
<<<<<<< HEAD
env_logger = "0.10.0"
httpmock = "0.7.0"
=======
env_logger = "0.11.2"
httpmock = "0.6.2"
>>>>>>> a5019cf2
viaduct-reqwest = { git = "https://github.com/mozilla/application-services", rev = "v121.0"}
mock_instant = "0.3.2"
tokio = { version = "1.8.2", features = ["macros"] }
# The following line is a workaround suggested on the rust-lang/cargo issue 2911
# https://github.com/rust-lang/cargo/issues/2911#issuecomment-749580481 to make
# it possible to enable features for tests. We need to enable the "viaduct_client"
# feature for the tests because most of the tests use a mocked HTTP server and it
# would be a non-trivial task to migrate them to use a fake client.
remote-settings-client = { path = ".", features = ["viaduct_client"] }

[dependencies]
anyhow = "1"
async-trait = "0.1.51"
base64 = "0.13.0"
canonical_json = "0.5"
hex = "0.4"
log = "0.4.0"
url = "2.1"
# specifying viaduct dependency from git repo since viaduct is not published yet to crates.io
viaduct = { git = "https://github.com/mozilla/application-services", rev = "v121.0", optional = true}
serde = { version = "1.0", features = ["derive"] }
serde_json = "1.0"
derive_builder = "0.20"
thiserror = "1.0"
tokio = { version = "1.8.2", features = ["rt"], optional = true }

# ring_verifier
ring = { version = "0.17", optional = true }
oid-registry = { version = "0.7.0", optional = true }
x509-parser = "0.14.0"

# rc_crypto verifier
rc_crypto = { git = "https://github.com/mozilla/application-services", rev = "v121.0", optional = true }<|MERGE_RESOLUTION|>--- conflicted
+++ resolved
@@ -15,13 +15,8 @@
 viaduct_client = ["viaduct", "tokio"]
 
 [dev-dependencies]
-<<<<<<< HEAD
-env_logger = "0.10.0"
+env_logger = "0.11.2"
 httpmock = "0.7.0"
-=======
-env_logger = "0.11.2"
-httpmock = "0.6.2"
->>>>>>> a5019cf2
 viaduct-reqwest = { git = "https://github.com/mozilla/application-services", rev = "v121.0"}
 mock_instant = "0.3.2"
 tokio = { version = "1.8.2", features = ["macros"] }
